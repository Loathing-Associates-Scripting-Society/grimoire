--- conflicted
+++ resolved
@@ -1,10 +1,14 @@
-<<<<<<< HEAD
 import { outfitSlots, Task } from "./task";
-import { $slot, get, PropertiesManager } from "libram";
-=======
-import { Task } from "./task";
-import { $skill, ensureEffect, get, have, isSong, PropertiesManager, uneffect } from "libram";
->>>>>>> cec78f47
+import {
+  $skill,
+  $slot,
+  ensureEffect,
+  get,
+  have,
+  isSong,
+  PropertiesManager,
+  uneffect,
+} from "libram";
 import {
   adv1,
   buy,
@@ -17,11 +21,8 @@
   retrieveItem,
   runChoice,
   runCombat,
-<<<<<<< HEAD
+  toEffect,
   toSlot,
-=======
-  toEffect,
->>>>>>> cec78f47
 } from "kolmafia";
 import { Outfit } from "./outfit";
 import { ActionDefaults, CombatResources, CombatStrategy } from "./combat";
@@ -160,23 +161,16 @@
   createOutfit(task: T): Outfit {
     const spec = typeof task.outfit === "function" ? task.outfit() : task.outfit;
     const outfit = new Outfit();
-<<<<<<< HEAD
     if (spec !== undefined) {
       for (const slotName of outfitSlots) {
         outfit.equip(spec[slotName], slotName === "famequip" ? $slot`familiar` : toSlot(slotName));
       }
-      outfit.equip(spec.equip);
-      outfit.equip(spec.familiar);
-      outfit.avoid = spec.avoid;
-      outfit.skipDefaults = spec.skipDefaults ?? false;
-    }
-=======
-    for (const item of spec?.equip ?? []) outfit.equip(item);
-    if (spec?.familiar) outfit.equip(spec.familiar);
-    outfit.avoid = spec?.avoid;
-    outfit.skipDefaults = spec?.skipDefaults ?? false;
-    outfit.modifier = spec?.modifier;
->>>>>>> cec78f47
+      for (const item of spec?.equip ?? []) outfit.equip(item);
+      if (spec?.familiar) outfit.equip(spec.familiar);
+      outfit.avoid = spec?.avoid;
+      outfit.skipDefaults = spec?.skipDefaults ?? false;
+      outfit.modifier = spec?.modifier;
+    }
     return outfit;
   }
 
